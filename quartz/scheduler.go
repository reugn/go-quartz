package quartz

import (
	"container/heap"
	"context"
	"errors"
	"log"
	"sync"
	"time"
)

// ScheduledJob wraps a scheduled Job with its metadata.
type ScheduledJob struct {
	Job                Job
	TriggerDescription string
	NextRunTime        int64
}

// Scheduler represents a Job orchestrator.
// Schedulers are responsible for executing Jobs when their associated
// Triggers fire (when their scheduled time arrives).
type Scheduler interface {
	// Start starts the scheduler. The scheduler will run until
	// the Stop method is called or the context is canceled. Use
	// the Wait method to block until all running jobs have completed.
	Start(context.Context)

	// IsStarted determines whether the scheduler has been started.
	IsStarted() bool

	// ScheduleJob schedules a job using a specified trigger.
	ScheduleJob(job Job, trigger Trigger) error

	// GetJobKeys returns the keys of all of the scheduled jobs.
	GetJobKeys() []int

	// GetScheduledJob returns the scheduled job with the specified key.
	GetScheduledJob(key int) (*ScheduledJob, error)

	// DeleteJob removes the job with the specified key from the Scheduler's execution queue.
	DeleteJob(key int) error

	// Clear removes all of the scheduled jobs.
	Clear()

	// Wait blocks until the scheduler stops running and all jobs
	// have returned. Wait will return when the context passed to
	// it has expired. Until the context passed to start is
	// cancelled or Stop is called directly.
	Wait(context.Context)

	// Stop shutdowns the scheduler.
	Stop()
}

// StdScheduler implements the quartz.Scheduler interface.
type StdScheduler struct {
	mtx       sync.Mutex
	queue     *priorityQueue
	interrupt chan struct{}
	signal    chan struct{}
	feeder    chan *item
	dispatch  chan *item
	started   bool
<<<<<<< HEAD
	opts      StdSchedulerOptions
}

type StdSchedulerOptions struct {
	// When true, the scheduler will run jobs synchronously,
	// waiting for each exceution instance of the job to return
	// before starting the next execution. Running with this
	// option effectively serializes all job execution.
	BlockingExecution bool

	// When greater than 0, all jobs will be dispatched to a pool
	// of goroutines of WorkerLimit size to limit the total number
	// of processes usable by the Scheduler. If all worker threads
	// are in use, job scheduling will wait till a job can be
	// dispatched. If BlockingExecution is set, then WorkerLimit
	// is ignored.
	WorkerLimit int
=======
	cancel    context.CancelFunc
>>>>>>> d16e8d98
}

// Verify StdScheduler satisfies the Scheduler interface.
var _ Scheduler = (*StdScheduler)(nil)

// NewStdScheduler returns a new StdScheduler with the default configuration.
func NewStdScheduler() Scheduler {
	return NewStdSchedulerWithOptions(StdSchedulerOptions{})
}

// NewStdSchedulerWithOptions returns a new StdScheduler configured as specified.
func NewStdSchedulerWithOptions(opts StdSchedulerOptions) *StdScheduler {
	return &StdScheduler{
		queue:     &priorityQueue{},
		interrupt: make(chan struct{}, 1),
		cancel:    func() {},
		feeder:    make(chan *item),
<<<<<<< HEAD
		dispatch:  make(chan *item),
		opts:      opts,
=======
		signal:    make(chan struct{}),
>>>>>>> d16e8d98
	}
}

// ScheduleJob schedules a Job using a specified Trigger.
func (sched *StdScheduler) ScheduleJob(job Job, trigger Trigger) error {
	nextRunTime, err := trigger.NextFireTime(NowNano())
	if err != nil {
		return err
	}

	select {
	case sched.feeder <- &item{
		Job:      job,
		Trigger:  trigger,
		priority: nextRunTime,
		index:    0,
	}:
		return nil
	case <-sched.signal:
		return context.Canceled
	}
}

// Start starts the StdScheduler execution loop.
func (sched *StdScheduler) Start(ctx context.Context) {
	sched.mtx.Lock()
	defer sched.mtx.Unlock()

	if sched.started {
		return
	}

	ctx, sched.cancel = context.WithCancel(ctx)
	go func() { <-ctx.Done(); sched.Stop() }()
	// start the feed reader
	go sched.startFeedReader(ctx)

	// start scheduler execution loop
	go sched.startExecutionLoop(ctx)

	// starts worker pool when WorkerLimit is > 0
	sched.startWorkers()

	sched.started = true
	sched.signal = make(chan struct{})
}

// Wait blocks until the scheduler shuts down.
func (sched *StdScheduler) Wait(ctx context.Context) {
	select {
	case <-ctx.Done():
	case <-sched.signal:
	}
}

// IsStarted determines whether the scheduler has been started.
func (sched *StdScheduler) IsStarted() bool {
	return sched.started
}

// GetJobKeys returns the keys of all of the scheduled jobs.
func (sched *StdScheduler) GetJobKeys() []int {
	sched.mtx.Lock()
	defer sched.mtx.Unlock()

	keys := make([]int, 0, sched.queue.Len())
	for _, item := range *sched.queue {
		keys = append(keys, item.Job.Key())
	}

	return keys
}

// GetScheduledJob returns the ScheduledJob with the specified key.
func (sched *StdScheduler) GetScheduledJob(key int) (*ScheduledJob, error) {
	sched.mtx.Lock()
	defer sched.mtx.Unlock()

	for _, item := range *sched.queue {
		if item.Job.Key() == key {
			return &ScheduledJob{
				Job:                item.Job,
				TriggerDescription: item.Trigger.Description(),
				NextRunTime:        item.priority,
			}, nil
		}
	}

	return nil, errors.New("no Job with the given Key found")
}

// DeleteJob removes the Job with the specified key if present.
func (sched *StdScheduler) DeleteJob(key int) error {
	sched.mtx.Lock()
	defer sched.mtx.Unlock()

	for i, item := range *sched.queue {
		if item.Job.Key() == key {
			sched.queue.Remove(i)
			return nil
		}
	}

	return errors.New("no Job with the given Key found")
}

// Clear removes all of the scheduled jobs.
func (sched *StdScheduler) Clear() {
	sched.mtx.Lock()
	defer sched.mtx.Unlock()

	// reset the job queue
	sched.queue = &priorityQueue{}
}

// Stop exits the StdScheduler execution loop.
func (sched *StdScheduler) Stop() {
	sched.mtx.Lock()
	defer sched.mtx.Unlock()

	if !sched.started {
		return
	}

	log.Printf("Closing the StdScheduler.")
	sched.cancel()
	sched.started = false
	close(sched.signal)
}

func (sched *StdScheduler) startExecutionLoop(ctx context.Context) {

	for {
		if sched.queueLen() == 0 {
			select {
			case <-sched.interrupt:
			case <-ctx.Done():
				log.Printf("Exit the empty execution loop.")
				return
			}
		} else {
			t := time.NewTimer(sched.calculateNextTick())
			select {
			case <-t.C:
				sched.executeAndReschedule(ctx)

			case <-sched.interrupt:
				t.Stop()

			case <-ctx.Done():
				log.Printf("Exit the execution loop.")
				t.Stop()
				return
			}
		}
	}
}

func (sched *StdScheduler) startWorkers() {
	if sched.opts.WorkerLimit > 0 {
		for i := 0; i < sched.opts.WorkerLimit; i++ {
			go func() {
				for {
					select {
					// case <-ctx.Done():
					//	return
					case <-sched.exit:
						return
					case item := <-sched.dispatch:
						item.Job.Execute()
					}
				}
			}()
		}
	}
}

func (sched *StdScheduler) queueLen() int {
	sched.mtx.Lock()
	defer sched.mtx.Unlock()

	return sched.queue.Len()
}

func (sched *StdScheduler) calculateNextTick() time.Duration {
	var interval int64

	sched.mtx.Lock()
	defer sched.mtx.Unlock()
	if sched.queue.Len() > 0 {
		interval = parkTime(sched.queue.Head().priority)
	}

	return time.Duration(interval)
}

func (sched *StdScheduler) executeAndReschedule(ctx context.Context) {
	// return if the job queue is empty
	if sched.queueLen() == 0 {
		return
	}

	// fetch an item
	var it *item
	func() {
		sched.mtx.Lock()
		defer sched.mtx.Unlock()
		it = heap.Pop(sched.queue).(*item)
	}()

	// execute the Job
<<<<<<< HEAD
	if !isOutdated(item.priority) {
		switch {
		case sched.opts.BlockingExecution:
			item.Job.Execute()
		case sched.opts.WorkerLimit > 0:
			select {
			case sched.dispatch <- item:
			case <-sched.exit:
				return
			}
		default:
			go item.Job.Execute()
		}
=======
	if !isOutdated(it.priority) {
		go it.Job.Execute(ctx)
>>>>>>> d16e8d98
	}

	// reschedule the Job
	nextRunTime, err := it.Trigger.NextFireTime(it.priority)
	if err != nil {
		log.Printf("The Job '%s' got out the execution loop: %q", it.Job.Description(), err.Error())
		return
	}
<<<<<<< HEAD
	item.priority = nextRunTime
	sched.feeder <- item
=======

	it.priority = nextRunTime
	select {
	case <-ctx.Done():
	case sched.feeder <- it:
	}
>>>>>>> d16e8d98
}

func (sched *StdScheduler) startFeedReader(ctx context.Context) {
	for {
		select {
		case item := <-sched.feeder:
			func() {
				sched.mtx.Lock()
				defer sched.mtx.Unlock()

				heap.Push(sched.queue, item)
				sched.reset(ctx)
			}()
		case <-ctx.Done():
			log.Printf("Exit the feed reader.")
			return
		}
	}
}

func (sched *StdScheduler) reset(ctx context.Context) {
	select {
	case sched.interrupt <- struct{}{}:
	case <-ctx.Done():
	default:
	}
}

func parkTime(ts int64) int64 {
	now := NowNano()
	if ts > now {
		return ts - now
	}
	return 0
}<|MERGE_RESOLUTION|>--- conflicted
+++ resolved
@@ -59,10 +59,10 @@
 	queue     *priorityQueue
 	interrupt chan struct{}
 	signal    chan struct{}
+	cancel    context.CancelFunc
 	feeder    chan *item
 	dispatch  chan *item
 	started   bool
-<<<<<<< HEAD
 	opts      StdSchedulerOptions
 }
 
@@ -80,9 +80,6 @@
 	// dispatched. If BlockingExecution is set, then WorkerLimit
 	// is ignored.
 	WorkerLimit int
-=======
-	cancel    context.CancelFunc
->>>>>>> d16e8d98
 }
 
 // Verify StdScheduler satisfies the Scheduler interface.
@@ -100,12 +97,9 @@
 		interrupt: make(chan struct{}, 1),
 		cancel:    func() {},
 		feeder:    make(chan *item),
-<<<<<<< HEAD
+		signal:    make(chan struct{}),
 		dispatch:  make(chan *item),
 		opts:      opts,
-=======
-		signal:    make(chan struct{}),
->>>>>>> d16e8d98
 	}
 }
 
@@ -317,24 +311,19 @@
 	}()
 
 	// execute the Job
-<<<<<<< HEAD
 	if !isOutdated(item.priority) {
 		switch {
 		case sched.opts.BlockingExecution:
-			item.Job.Execute()
+			item.Job.Execute(ctx)
 		case sched.opts.WorkerLimit > 0:
 			select {
 			case sched.dispatch <- item:
-			case <-sched.exit:
+			case <-ctx.Done():
 				return
 			}
 		default:
-			go item.Job.Execute()
-		}
-=======
-	if !isOutdated(it.priority) {
-		go it.Job.Execute(ctx)
->>>>>>> d16e8d98
+			go item.Job.Execute(ctx)
+		}
 	}
 
 	// reschedule the Job
@@ -343,17 +332,11 @@
 		log.Printf("The Job '%s' got out the execution loop: %q", it.Job.Description(), err.Error())
 		return
 	}
-<<<<<<< HEAD
-	item.priority = nextRunTime
-	sched.feeder <- item
-=======
-
 	it.priority = nextRunTime
 	select {
 	case <-ctx.Done():
 	case sched.feeder <- it:
 	}
->>>>>>> d16e8d98
 }
 
 func (sched *StdScheduler) startFeedReader(ctx context.Context) {
