package quartz_test

import (
	"context"
	"net/http"
	"runtime"
	"testing"
	"time"

	"github.com/reugn/go-quartz/quartz"
)

func TestScheduler(t *testing.T) {
	ctx, cancel := context.WithCancel(context.Background())
	defer cancel()

	sched := quartz.NewStdScheduler()
	var jobKeys [4]int

	shellJob := quartz.NewShellJob("ls -la")
	shellJob.Description()
	jobKeys[0] = shellJob.Key()

	curlJob, err := quartz.NewCurlJob(http.MethodGet, "http://worldclockapi.com/api/json/est/now", "", nil)
	assertEqual(t, err, nil)
	curlJob.Description()
	jobKeys[1] = curlJob.Key()

	errShellJob := quartz.NewShellJob("ls -z")
	jobKeys[2] = errShellJob.Key()

	errCurlJob, err := quartz.NewCurlJob(http.MethodGet, "http://", "", nil)
	assertEqual(t, err, nil)
	jobKeys[3] = errCurlJob.Key()

	sched.Start(ctx)
	sched.ScheduleJob(shellJob, quartz.NewSimpleTrigger(time.Millisecond*800))
	sched.ScheduleJob(curlJob, quartz.NewRunOnceTrigger(time.Millisecond))
	sched.ScheduleJob(errShellJob, quartz.NewRunOnceTrigger(time.Millisecond))
	sched.ScheduleJob(errCurlJob, quartz.NewSimpleTrigger(time.Millisecond*800))

	time.Sleep(time.Second)
	scheduledJobKeys := sched.GetJobKeys()
	assertEqual(t, scheduledJobKeys, []int{3668896347, 328790344})

	_, err = sched.GetScheduledJob(jobKeys[0])
	if err != nil {
		t.Fail()
	}

	err = sched.DeleteJob(shellJob.Key())
	if err != nil {
		t.Fail()
	}

	scheduledJobKeys = sched.GetJobKeys()
	assertEqual(t, len(scheduledJobKeys), 1)
	assertEqual(t, scheduledJobKeys, []int{328790344})

	sched.Clear()
	sched.Stop()
	assertEqual(t, shellJob.JobStatus, quartz.OK)
	// assertEqual(t, curlJob.JobStatus, quartz.OK)
	assertEqual(t, errShellJob.JobStatus, quartz.FAILURE)
	assertEqual(t, errCurlJob.JobStatus, quartz.FAILURE)
}

<<<<<<< HEAD
func TestSchedulerBlockingSemantics(t *testing.T) {
	for _, tt := range []string{"Blocking", "NonBlocking"} {
		t.Run(tt, func(t *testing.T) {
			var opts quartz.StdSchedulerOptions
			switch tt {
			case "Blocking":
				opts.BlockingExecution = true
			case "NonBlocking":
				opts.BlockingExecution = false
=======
func TestSchedulerCancel(t *testing.T) {
	hourJob := func(ctx context.Context) (bool, error) {
		timer := time.NewTimer(time.Hour)
		defer timer.Stop()
		select {
		case <-ctx.Done():
			return false, ctx.Err()
		case <-timer.C:
			return true, nil
		}
	}
	for _, tt := range []string{"context", "stop"} {
		// give the go runtime to exit many threads
		// before the second case.
		time.Sleep(time.Millisecond)
		t.Run("CloseMethod_"+tt, func(t *testing.T) {
			ctx, cancel := context.WithCancel(context.Background())
			defer cancel()

			waitCtx, waitCancel := context.WithTimeout(context.Background(), 500*time.Millisecond)
			defer waitCancel()

			startingRoutines := runtime.NumGoroutine()

			sched := quartz.NewStdScheduler()

			sched.Start(ctx)
			noopRoutines := runtime.NumGoroutine()
			if startingRoutines > noopRoutines {
				t.Error("should have started more threads",
					startingRoutines,
					noopRoutines,
				)
			}

			for i := 0; i < 100; i++ {
				if err := sched.ScheduleJob(
					quartz.NewFunctionJob(hourJob),
					quartz.NewSimpleTrigger(100*time.Millisecond),
				); err != nil {
					t.Errorf("could not add job %d, %s", i, err.Error())
				}
			}

			runningRoutines := runtime.NumGoroutine()
			if runningRoutines < noopRoutines {
				t.Error("number of running routines should not decrease",
					noopRoutines,
					runningRoutines,
				)
			}
			switch tt {
			case "context":
				cancel()
			case "stop":
				sched.Stop()
				time.Sleep(time.Millisecond) // trigger context switch
>>>>>>> d16e8d98
			default:
				t.Fatal("unknown test", tt)
			}

<<<<<<< HEAD
			sched := quartz.NewStdSchedulerWithOptions(opts)
			ctx, cancel := context.WithTimeout(context.Background(), 2*time.Second)
			defer cancel()
			sched.Start()

			var n int
			sched.ScheduleJob(quartz.NewFunctionJob(func() (bool, error) {
				n++
				timer := time.NewTimer(time.Hour)
				defer timer.Stop()
				select {
				case <-timer.C:
					return false, nil
				case <-ctx.Done():
					return true, nil
				}
			}), quartz.NewSimpleTrigger(time.Millisecond))

			ticker := time.NewTicker(4 * time.Millisecond)
			<-ticker.C
			if n == 0 {
				t.Error("job should have run once")
			}

			switch tt {
			case "Blocking":
			BLOCKING:
				for iters := 0; iters < 100; iters++ {
					iters++
					select {
					case <-ctx.Done():
						break BLOCKING
					case <-ticker.C:
						if n != 1 {
							t.Error("job should have only run once", n)
						}
					}
				}
			case "NonBlocking":
				lastN := 0
			NONBLOCKING:
				for iters := 0; iters < 100; iters++ {
					select {
					case <-ctx.Done():
						break NONBLOCKING
					case <-ticker.C:
						if n <= lastN {
							t.Errorf("on iter %d n did not increase %d",
								iters, n,
							)
						}
						lastN = n
					}
				}
			default:
				t.Fatal("unknown test:", tt)
			}

=======
			// should not have timed out before we get to this point
			if err := waitCtx.Err(); err != nil {
				t.Fatal("test took too long")
			}

			sched.Wait(waitCtx)
			if err := waitCtx.Err(); err != nil {
				t.Fatal("waiting timed out before resources were released")
			}

			endingRoutines := runtime.NumGoroutine()
			if endingRoutines >= runningRoutines {
				t.Error("number of routines should decrease after wait",
					runningRoutines,
					endingRoutines,
				)
			}

			if t.Failed() {
				t.Log("starting", startingRoutines,
					"noop", noopRoutines,
					"running", runningRoutines,
					"ending", endingRoutines,
				)
			}
>>>>>>> d16e8d98
		})
	}
}<|MERGE_RESOLUTION|>--- conflicted
+++ resolved
@@ -65,7 +65,6 @@
 	assertEqual(t, errCurlJob.JobStatus, quartz.FAILURE)
 }
 
-<<<<<<< HEAD
 func TestSchedulerBlockingSemantics(t *testing.T) {
 	for _, tt := range []string{"Blocking", "NonBlocking"} {
 		t.Run(tt, func(t *testing.T) {
@@ -75,7 +74,68 @@
 				opts.BlockingExecution = true
 			case "NonBlocking":
 				opts.BlockingExecution = false
-=======
+				sched := quartz.NewStdSchedulerWithOptions(opts)
+				ctx, cancel := context.WithTimeout(context.Background(), 2*time.Second)
+				defer cancel()
+				sched.Start()
+
+				var n int
+				sched.ScheduleJob(quartz.NewFunctionJob(func() (bool, error) {
+					n++
+					timer := time.NewTimer(time.Hour)
+					defer timer.Stop()
+					select {
+					case <-timer.C:
+						return false, nil
+					case <-ctx.Done():
+						return true, nil
+					}
+				}), quartz.NewSimpleTrigger(time.Millisecond))
+
+				ticker := time.NewTicker(4 * time.Millisecond)
+				<-ticker.C
+				if n == 0 {
+					t.Error("job should have run once")
+				}
+
+				switch tt {
+				case "Blocking":
+				BLOCKING:
+					for iters := 0; iters < 100; iters++ {
+						iters++
+						select {
+						case <-ctx.Done():
+							break BLOCKING
+						case <-ticker.C:
+							if n != 1 {
+								t.Error("job should have only run once", n)
+							}
+						}
+					}
+				case "NonBlocking":
+					lastN := 0
+				NONBLOCKING:
+					for iters := 0; iters < 100; iters++ {
+						select {
+						case <-ctx.Done():
+							break NONBLOCKING
+						case <-ticker.C:
+							if n <= lastN {
+								t.Errorf("on iter %d n did not increase %d",
+									iters, n,
+								)
+							}
+							lastN = n
+						}
+					}
+				default:
+					t.Fatal("unknown test:", tt)
+				}
+			}
+		})
+	}
+
+}
 func TestSchedulerCancel(t *testing.T) {
 	hourJob := func(ctx context.Context) (bool, error) {
 		timer := time.NewTimer(time.Hour)
@@ -133,71 +193,10 @@
 			case "stop":
 				sched.Stop()
 				time.Sleep(time.Millisecond) // trigger context switch
->>>>>>> d16e8d98
 			default:
 				t.Fatal("unknown test", tt)
 			}
 
-<<<<<<< HEAD
-			sched := quartz.NewStdSchedulerWithOptions(opts)
-			ctx, cancel := context.WithTimeout(context.Background(), 2*time.Second)
-			defer cancel()
-			sched.Start()
-
-			var n int
-			sched.ScheduleJob(quartz.NewFunctionJob(func() (bool, error) {
-				n++
-				timer := time.NewTimer(time.Hour)
-				defer timer.Stop()
-				select {
-				case <-timer.C:
-					return false, nil
-				case <-ctx.Done():
-					return true, nil
-				}
-			}), quartz.NewSimpleTrigger(time.Millisecond))
-
-			ticker := time.NewTicker(4 * time.Millisecond)
-			<-ticker.C
-			if n == 0 {
-				t.Error("job should have run once")
-			}
-
-			switch tt {
-			case "Blocking":
-			BLOCKING:
-				for iters := 0; iters < 100; iters++ {
-					iters++
-					select {
-					case <-ctx.Done():
-						break BLOCKING
-					case <-ticker.C:
-						if n != 1 {
-							t.Error("job should have only run once", n)
-						}
-					}
-				}
-			case "NonBlocking":
-				lastN := 0
-			NONBLOCKING:
-				for iters := 0; iters < 100; iters++ {
-					select {
-					case <-ctx.Done():
-						break NONBLOCKING
-					case <-ticker.C:
-						if n <= lastN {
-							t.Errorf("on iter %d n did not increase %d",
-								iters, n,
-							)
-						}
-						lastN = n
-					}
-				}
-			default:
-				t.Fatal("unknown test:", tt)
-			}
-
-=======
 			// should not have timed out before we get to this point
 			if err := waitCtx.Err(); err != nil {
 				t.Fatal("test took too long")
@@ -223,7 +222,6 @@
 					"ending", endingRoutines,
 				)
 			}
->>>>>>> d16e8d98
 		})
 	}
 }